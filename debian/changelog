--- conflicted
+++ resolved
@@ -1,21 +1,3 @@
-<<<<<<< HEAD
-libcamera (0.0.3-6) unstable; urgency=medium
-
-  * Use the DEB_HOST_GNU_TYPE for the build directory.
-
- -- Andrej Shadura <andrewsh@debian.org>  Mon, 06 Mar 2023 10:40:47 +0100
-
-libcamera (0.0.3-5) unstable; urgency=medium
-
-  [ Dylan Aïssi ]
-  * Add superficial tests.
-  * Add allow-stderr for tests.
-
-  [ George Kiagiadakis ]
-  * Add rule to re-sign the IPA modules after dh_strip.
-
- -- Andrej Shadura <andrewsh@debian.org>  Mon, 06 Mar 2023 09:45:00 +0100
-=======
 libcamera (0.0.5-1) experimental; urgency=medium
 
   * New upstream version 0.0.5
@@ -48,7 +30,23 @@
   * Upload to experimental because of the current Bookworm freeze
 
  -- Dylan Aïssi <daissi@debian.org>  Wed, 01 Feb 2023 22:02:03 +0100
->>>>>>> 5f73ccd0
+
+libcamera (0.0.3-6) unstable; urgency=medium
+
+  * Use the DEB_HOST_GNU_TYPE for the build directory.
+
+ -- Andrej Shadura <andrewsh@debian.org>  Mon, 06 Mar 2023 10:40:47 +0100
+
+libcamera (0.0.3-5) unstable; urgency=medium
+
+  [ Dylan Aïssi ]
+  * Add superficial tests.
+  * Add allow-stderr for tests.
+
+  [ George Kiagiadakis ]
+  * Add rule to re-sign the IPA modules after dh_strip.
+
+ -- Andrej Shadura <andrewsh@debian.org>  Mon, 06 Mar 2023 09:45:00 +0100
 
 libcamera (0.0.3-4) unstable; urgency=medium
 
